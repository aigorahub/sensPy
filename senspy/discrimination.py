import numpy as np
from scipy.stats import norm, ncf
from scipy.integrate import quad

__all__ = [
    "two_afc",
    "duotrio_pc",
<<<<<<< HEAD
    "discrim_2afc",
    "pc2pd",
    "pd2pc",
    "get_pguess",
=======
    "three_afc_pc",
    "triangle_pc",
    "tetrad_pc",
    "hexad_pc",
    "twofive_pc",
    "get_pguess",
    "pc2pd",
    "pd2pc",
    "discrim_2afc",
>>>>>>> 587ef8e3
]

def two_afc(dprime: float) -> float:
    """Proportion correct in a 2-AFC task for a given d-prime."""
    return norm.cdf(dprime / np.sqrt(2))


def duotrio_pc(dprime: float) -> float:
    """Proportion correct in a duo-trio test for a given d-prime."""
    if dprime <= 0:
        return 0.5
    a = norm.cdf(dprime / np.sqrt(2.0))
    b = norm.cdf(dprime / np.sqrt(6.0))
    return 1 - a - b + 2 * a * b

<<<<<<< HEAD
def discrim_2afc(correct: int, total: int) -> dict:
    """Estimate d-prime from 2-AFC data using the Gaussian model.

    Parameters
    ----------
    correct : int
        Number of correct responses.
    total : int
        Total number of trials.

    Returns
    -------
    dict
        Dictionary containing ``d_prime`` and ``se`` (standard error).
    """
    if total <= 0 or correct < 0 or correct > total:
        raise ValueError("invalid counts")
    pc = correct / total
    # avoid 0 or 1 which lead to infinite estimates
    eps = 0.5 / total
    pc = min(max(pc, eps), 1 - eps)
    d_prime = np.sqrt(2.0) * norm.ppf(pc)
    # standard error via delta method
    se_p = np.sqrt(pc * (1 - pc) / total)
    deriv = np.sqrt(2.0) / norm.pdf(norm.ppf(pc))
    se = se_p * deriv
    return {"d_prime": d_prime, "se": se}


def get_pguess(method: str, double: bool = False) -> float:
    """Return guessing probability for a discrimination protocol."""
=======

def three_afc_pc(dprime: float) -> float:
    """Proportion correct in a 3-AFC test for a given d-prime."""
    if dprime <= 0:
        return 1.0 / 3.0

    def integrand(x: float) -> float:
        return norm.pdf(x - dprime) * norm.cdf(x) ** 2

    val, _ = quad(integrand, -np.inf, np.inf)
    return min(max(val, 1.0 / 3.0), 1.0)


def triangle_pc(dprime: float) -> float:
    """Proportion correct in a triangle test for a given d-prime."""
    if dprime <= 0:
        return 1.0 / 3.0
    val = ncf.sf(3.0, 1, 1, dprime ** 2 * 2.0 / 3.0)
    return min(max(val, 1.0 / 3.0), 1.0)


def tetrad_pc(dprime: float) -> float:
    """Proportion correct in a tetrad test for a given d-prime."""
    if dprime <= 0:
        return 1.0 / 3.0

    def integrand(z: float) -> float:
        c1 = norm.cdf(z)
        c2 = norm.cdf(z - dprime)
        return norm.pdf(z) * (2 * c1 * c2 - c2 ** 2)

    val, _ = quad(integrand, -np.inf, np.inf)
    res = 1.0 - 2.0 * val
    return min(max(res, 1.0 / 3.0), 1.0)


_HEXAD_COEFFS = [
    0.0977646147,
    0.0319804414,
    0.0656128284,
    0.1454153496,
    -0.0994639381,
    0.0246960778,
    -0.0027806267,
    0.0001198169,
]


def hexad_pc(dprime: float) -> float:
    """Polynomial approximation for the hexad test."""
    if dprime <= 0:
        return 0.1
    if dprime >= 5.368:
        return 1.0
    x = dprime
    val = 0.0
    for i, c in enumerate(_HEXAD_COEFFS):
        val += c * x ** i
    return min(max(val, 0.1), 1.0)


_TWOFIVE_COEFFS = [
    0.0988496065454,
    0.0146108899965,
    0.0708075379445,
    0.0568876949069,
    -0.0424936635277,
    0.0114595626175,
    -0.0016573180506,
    0.0001372413489,
    -0.0000061598395,
    0.0000001166556,
]


def twofive_pc(dprime: float) -> float:
    """Polynomial approximation for the two-out-of-five test."""
    if dprime <= 0:
        return 0.1
    if dprime >= 9.28:
        return 1.0
    x = dprime
    val = 0.0
    for i, c in enumerate(_TWOFIVE_COEFFS):
        val += c * x ** i
    return min(max(val, 0.1), 1.0)


def get_pguess(method: str, double: bool = False) -> float:
    """Return chance performance for a given method."""
>>>>>>> 587ef8e3
    method = method.lower()
    mapping = {
        "duotrio": 0.5,
        "twoafc": 0.5,
<<<<<<< HEAD
        "threeafc": 1 / 3,
        "triangle": 1 / 3,
        "tetrad": 1 / 3,
        "hexad": 1 / 10,
        "twofive": 1 / 10,
        "twofivef": 2 / 5,
    }
    if method not in mapping:
        raise ValueError(f"unknown method '{method}'")
    pg = mapping[method]
    if double:
        if method in {"hexad", "twofive", "twofivef"}:
            raise NotImplementedError("double version not implemented")
        return pg ** 2
    return pg


def pc2pd(pc: float, p_guess: float) -> float:
    """Convert proportion correct to proportion discriminated."""
    if not 0 <= p_guess <= 1:
        raise ValueError("Pguess must be between 0 and 1")
    if not 0 <= pc <= 1:
        raise ValueError("pc must be between 0 and 1")
    pd = (pc - p_guess) / (1 - p_guess)
    return 0.0 if pc <= p_guess else pd


def pd2pc(pd: float, p_guess: float) -> float:
    """Convert proportion discriminated to proportion correct."""
    if not 0 <= p_guess <= 1:
        raise ValueError("Pguess must be between 0 and 1")
    if not 0 <= pd <= 1:
        raise ValueError("pd must be between 0 and 1")
    return p_guess + pd * (1 - p_guess)
=======
        "threeafc": 1.0 / 3.0,
        "triangle": 1.0 / 3.0,
        "tetrad": 1.0 / 3.0,
        "hexad": 0.1,
        "twofive": 0.1,
        "twofivef": 0.4,
    }
    p = mapping.get(method, 0.5)
    return p ** 2 if double else p


def pc2pd(pc: float, pguess: float) -> float:
    """Convert proportion correct to proportion discriminated."""
    if pc <= pguess:
        return 0.0
    return (pc - pguess) / (1.0 - pguess)


def pd2pc(pd: float, pguess: float) -> float:
    """Convert proportion discriminated to proportion correct."""
    if pd <= 0:
        return pguess
    return pguess + pd * (1.0 - pguess)


def discrim_2afc(correct: int, total: int) -> tuple[float, float]:
    """Estimate d-prime from 2-AFC data.

    Returns a tuple of (estimate, standard_error).
    """
    pc = correct / total
    pc = max(min(pc, 1 - 1e-8), 0.5 + 1e-8)
    dprime = np.sqrt(2.0) * norm.ppf(pc)
    se = np.sqrt(pc * (1 - pc) / total) * np.sqrt(2.0) / norm.pdf(norm.ppf(pc))
    return dprime, se
>>>>>>> 587ef8e3
<|MERGE_RESOLUTION|>--- conflicted
+++ resolved
@@ -5,12 +5,6 @@
 __all__ = [
     "two_afc",
     "duotrio_pc",
-<<<<<<< HEAD
-    "discrim_2afc",
-    "pc2pd",
-    "pd2pc",
-    "get_pguess",
-=======
     "three_afc_pc",
     "triangle_pc",
     "tetrad_pc",
@@ -20,7 +14,6 @@
     "pc2pd",
     "pd2pc",
     "discrim_2afc",
->>>>>>> 587ef8e3
 ]
 
 def two_afc(dprime: float) -> float:
@@ -36,39 +29,6 @@
     b = norm.cdf(dprime / np.sqrt(6.0))
     return 1 - a - b + 2 * a * b
 
-<<<<<<< HEAD
-def discrim_2afc(correct: int, total: int) -> dict:
-    """Estimate d-prime from 2-AFC data using the Gaussian model.
-
-    Parameters
-    ----------
-    correct : int
-        Number of correct responses.
-    total : int
-        Total number of trials.
-
-    Returns
-    -------
-    dict
-        Dictionary containing ``d_prime`` and ``se`` (standard error).
-    """
-    if total <= 0 or correct < 0 or correct > total:
-        raise ValueError("invalid counts")
-    pc = correct / total
-    # avoid 0 or 1 which lead to infinite estimates
-    eps = 0.5 / total
-    pc = min(max(pc, eps), 1 - eps)
-    d_prime = np.sqrt(2.0) * norm.ppf(pc)
-    # standard error via delta method
-    se_p = np.sqrt(pc * (1 - pc) / total)
-    deriv = np.sqrt(2.0) / norm.pdf(norm.ppf(pc))
-    se = se_p * deriv
-    return {"d_prime": d_prime, "se": se}
-
-
-def get_pguess(method: str, double: bool = False) -> float:
-    """Return guessing probability for a discrimination protocol."""
-=======
 
 def three_afc_pc(dprime: float) -> float:
     """Proportion correct in a 3-AFC test for a given d-prime."""
@@ -159,47 +119,10 @@
 
 def get_pguess(method: str, double: bool = False) -> float:
     """Return chance performance for a given method."""
->>>>>>> 587ef8e3
     method = method.lower()
     mapping = {
         "duotrio": 0.5,
         "twoafc": 0.5,
-<<<<<<< HEAD
-        "threeafc": 1 / 3,
-        "triangle": 1 / 3,
-        "tetrad": 1 / 3,
-        "hexad": 1 / 10,
-        "twofive": 1 / 10,
-        "twofivef": 2 / 5,
-    }
-    if method not in mapping:
-        raise ValueError(f"unknown method '{method}'")
-    pg = mapping[method]
-    if double:
-        if method in {"hexad", "twofive", "twofivef"}:
-            raise NotImplementedError("double version not implemented")
-        return pg ** 2
-    return pg
-
-
-def pc2pd(pc: float, p_guess: float) -> float:
-    """Convert proportion correct to proportion discriminated."""
-    if not 0 <= p_guess <= 1:
-        raise ValueError("Pguess must be between 0 and 1")
-    if not 0 <= pc <= 1:
-        raise ValueError("pc must be between 0 and 1")
-    pd = (pc - p_guess) / (1 - p_guess)
-    return 0.0 if pc <= p_guess else pd
-
-
-def pd2pc(pd: float, p_guess: float) -> float:
-    """Convert proportion discriminated to proportion correct."""
-    if not 0 <= p_guess <= 1:
-        raise ValueError("Pguess must be between 0 and 1")
-    if not 0 <= pd <= 1:
-        raise ValueError("pd must be between 0 and 1")
-    return p_guess + pd * (1 - p_guess)
-=======
         "threeafc": 1.0 / 3.0,
         "triangle": 1.0 / 3.0,
         "tetrad": 1.0 / 3.0,
@@ -234,5 +157,4 @@
     pc = max(min(pc, 1 - 1e-8), 0.5 + 1e-8)
     dprime = np.sqrt(2.0) * norm.ppf(pc)
     se = np.sqrt(pc * (1 - pc) / total) * np.sqrt(2.0) / norm.pdf(norm.ppf(pc))
-    return dprime, se
->>>>>>> 587ef8e3
+    return dprime, se